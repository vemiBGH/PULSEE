{
 "cells": [
  {
   "cell_type": "markdown",
   "metadata": {},
   "source": [
    "### Imports, Simulation Setup"
   ]
  },
  {
   "cell_type": "code",
   "execution_count": 7,
   "metadata": {},
   "outputs": [],
   "source": [
    "import numpy as np \n",
    "import pandas as pd\n",
    "from pulsee import simulation as sim, quantum_computing as qc, operators as op \n",
    "#from pulsee.many_body import tensor_product"
   ]
  },
  {
   "cell_type": "code",
<<<<<<< HEAD
   "execution_count": 8,
=======
   "execution_count": 2,
>>>>>>> 0a286f61
   "metadata": {},
   "outputs": [
    {
     "ename": "AttributeError",
     "evalue": "module 'pulsee.operators' has no attribute 'Operator'",
     "output_type": "error",
     "traceback": [
      "\u001B[0;31m---------------------------------------------------------------------------\u001B[0m",
      "\u001B[0;31mAttributeError\u001B[0m                            Traceback (most recent call last)",
      "\u001B[0;32m<ipython-input-2-068461f5b1d9>\u001B[0m in \u001B[0;36m<module>\u001B[0;34m\u001B[0m\n\u001B[1;32m      1\u001B[0m \u001B[0mIz\u001B[0m \u001B[0;34m=\u001B[0m \u001B[0mnp\u001B[0m\u001B[0;34m.\u001B[0m\u001B[0marray\u001B[0m\u001B[0;34m(\u001B[0m\u001B[0;34m[\u001B[0m\u001B[0;34m[\u001B[0m\u001B[0;36m1\u001B[0m\u001B[0;34m/\u001B[0m\u001B[0;36m2\u001B[0m\u001B[0;34m,\u001B[0m \u001B[0;36m0\u001B[0m\u001B[0;34m]\u001B[0m\u001B[0;34m,\u001B[0m \u001B[0;34m[\u001B[0m\u001B[0;36m0\u001B[0m\u001B[0;34m,\u001B[0m\u001B[0;34m-\u001B[0m\u001B[0;36m1\u001B[0m\u001B[0;34m/\u001B[0m\u001B[0;36m2\u001B[0m\u001B[0;34m]\u001B[0m\u001B[0;34m]\u001B[0m\u001B[0;34m)\u001B[0m\u001B[0;34m\u001B[0m\u001B[0;34m\u001B[0m\u001B[0m\n\u001B[0;32m----> 2\u001B[0;31m \u001B[0mIz\u001B[0m \u001B[0;34m=\u001B[0m \u001B[0mop\u001B[0m\u001B[0;34m.\u001B[0m\u001B[0mOperator\u001B[0m\u001B[0;34m(\u001B[0m\u001B[0mIz\u001B[0m\u001B[0;34m)\u001B[0m\u001B[0;34m\u001B[0m\u001B[0;34m\u001B[0m\u001B[0m\n\u001B[0m",
      "\u001B[0;31mAttributeError\u001B[0m: module 'pulsee.operators' has no attribute 'Operator'"
     ]
    }
   ],
   "source": [
    "Iz = np.array([[1/2, 0], [0,-1/2]])\n",
    "Iz = op.Operator(Iz)"
   ]
  },
  {
   "cell_type": "code",
<<<<<<< HEAD
   "execution_count": 9,
=======
   "execution_count": null,
>>>>>>> 0a286f61
   "metadata": {},
   "outputs": [],
   "source": [
    "SIM_NAME = \"/test/11uncorrelated_mixed_no_interactions\""
   ]
  },
  {
   "cell_type": "markdown",
   "metadata": {},
   "source": [
    "### Quantum System Setup\n",
    "Spin-$\\frac{1}{2}$ system with $\\gamma/2\\pi = 4.00$ MHz/T (see Candoli thesis §4.1) and $B_0 = 10$ T:"
   ]
  },
  {
   "cell_type": "code",
<<<<<<< HEAD
   "execution_count": 10,
=======
   "execution_count": null,
>>>>>>> 0a286f61
   "metadata": {},
   "outputs": [],
   "source": [
    "CORRELATED = True\n",
    "MIXED = True\n",
    "QUANTUM_NUMBERS = [1.5, 0.5] \n",
    "GAMMA_2PIS = [4.00, 0] \n",
    "B_0 = 10\n",
    "# one control qubit (cnotnot) or two control qubits (toffoli)\n",
    "CNOT_GATE = qc.toffoli \n",
    "\n",
    "zeem_par = {'field magnitude' : B_0,\n",
    "                'theta_z' : 0,\n",
    "                'phi_z' : 0}"
   ]
  },
  {
   "cell_type": "markdown",
   "metadata": {},
   "source": [
    "### Pulse\n",
    "Set up single mode pulse of form \n",
    "$$\\mathbf{B}_1(t) = 2 B_1 \\cos(2\\pi \\nu + \\delta)\\cdot \\hat{\\mathbf{n}}(\\theta, \\phi)$$\n",
    "where $\\theta$ and $\\phi$ are the polar and azimuthal angles respectively. $B_1$ in T, $\\nu$ in MHz, $\\delta$, $\\phi$, and $\\theta$ in radians. TODO: $\\nu$ depends on $e^2 q Q $ and $\\eta$? What is $\\eta$? Why?\n",
    "\n",
    "For simplest case apply $\\pi/2$ pulse with $B_1 = B_0 / 100 $, $ \\nu = (\\gamma/2\\pi) \\cdot B_0 $, $\\delta = \\phi =0$, $\\theta=\\pi/2$."
   ]
  },
  {
   "cell_type": "code",
<<<<<<< HEAD
   "execution_count": 11,
=======
   "execution_count": null,
>>>>>>> 0a286f61
   "metadata": {},
   "outputs": [],
   "source": [
    "B_1 = B_0 / 100\n",
    "FREQ = GAMMA_2PIS[0] * B_0\n",
    "PHASE = 0\n",
    "POLAR_B = np.pi / 2 \n",
    "AZIMUTHAL_B = 0 \n",
    "PULSE_TIME = 1 / (4 * FREQ)\n",
    "mode = pd.DataFrame([(FREQ, 2 * B_1, PHASE, POLAR_B, AZIMUTHAL_B)],\n",
    "\t\t\t\t\tcolumns=['frequency', 'amplitude', 'phase', 'theta_p', 'phi_p'])"
   ]
  },
  {
   "cell_type": "markdown",
   "metadata": {},
   "source": [
    "### Experiment Settings"
   ]
  },
  {
   "cell_type": "code",
<<<<<<< HEAD
   "execution_count": 12,
=======
   "execution_count": null,
>>>>>>> 0a286f61
   "metadata": {},
   "outputs": [],
   "source": [
    "ACQUISITION_TIME = 1000 # in microseconds\n",
    "T2 = 100"
   ]
  },
  {
   "cell_type": "markdown",
   "metadata": {},
   "source": [
    "### Hamiltonians\n",
    "Here we add the desired Hamiltonian interaction terms. Add these to the following dictionary `args` with key as it appears in `nuclear_system_setup` function. The value should be the parameters of the associated Hamiltonian as it appears in `nuclear_system_setup`."
   ]
  },
  {
   "cell_type": "code",
<<<<<<< HEAD
   "execution_count": 13,
=======
   "execution_count": null,
>>>>>>> 0a286f61
   "metadata": {},
   "outputs": [],
   "source": [
    "h_dict = {\n",
    "}"
   ]
  },
  {
   "cell_type": "markdown",
   "metadata": {},
   "source": [
    "### Density Matrix Setup \n",
    "If `CORRELATED` start with qubit $\\ket{111}$ so that in the case of \n",
    "Toffoli (CCNOT) the second control qubit leads to negation of last qubit. \n",
    "Before applying CCNOT or CNOTNOT apply Hadamard to first qubit to create \n",
    "superposition. "
   ]
  },
  {
   "cell_type": "code",
<<<<<<< HEAD
   "execution_count": 14,
   "metadata": {},
   "outputs": [
    {
     "name": "stdout",
     "output_type": "stream",
     "text": [
      "[Quantum object: dims = [[4, 2], [4, 2]], shape = (8, 8), type = oper, isherm = True\n",
      "Qobj data =\n",
      "[[-60.   0.   0.   0.   0.   0.   0.   0.]\n",
      " [  0. -60.   0.   0.   0.   0.   0.   0.]\n",
      " [  0.   0. -20.   0.   0.   0.   0.   0.]\n",
      " [  0.   0.   0. -20.   0.   0.   0.   0.]\n",
      " [  0.   0.   0.   0.  20.   0.   0.   0.]\n",
      " [  0.   0.   0.   0.   0.  20.   0.   0.]\n",
      " [  0.   0.   0.   0.   0.   0.  60.   0.]\n",
      " [  0.   0.   0.   0.   0.   0.   0.  60.]], Quantum object: dims = [[4, 2], [4, 2]], shape = (8, 8), type = oper, isherm = True\n",
      "Qobj data =\n",
      "[[0. 0. 0. 0. 0. 0. 0. 0.]\n",
      " [0. 0. 0. 0. 0. 0. 0. 0.]\n",
      " [0. 0. 0. 0. 0. 0. 0. 0.]\n",
      " [0. 0. 0. 0. 0. 0. 0. 0.]\n",
      " [0. 0. 0. 0. 0. 0. 0. 0.]\n",
      " [0. 0. 0. 0. 0. 0. 0. 0.]\n",
      " [0. 0. 0. 0. 0. 0. 0. 0.]\n",
      " [0. 0. 0. 0. 0. 0. 0. 0.]]]\n"
     ]
    },
    {
     "ename": "TypeError",
     "evalue": "can't multiply sequence by non-int of type 'float'",
     "output_type": "error",
     "traceback": [
      "\u001b[0;31m---------------------------------------------------------------------------\u001b[0m",
      "\u001b[0;31mTypeError\u001b[0m                                 Traceback (most recent call last)",
      "Cell \u001b[0;32mIn[14], line 21\u001b[0m\n\u001b[1;32m     17\u001b[0m corr_operator \u001b[38;5;241m=\u001b[39m CNOT_GATE \u001b[38;5;241m*\u001b[39m had_id\n\u001b[1;32m     20\u001b[0m \u001b[38;5;28;01mif\u001b[39;00m CORRELATED \u001b[38;5;129;01mand\u001b[39;00m MIXED: \n\u001b[0;32m---> 21\u001b[0m     state \u001b[38;5;241m=\u001b[39m \u001b[43mop\u001b[49m\u001b[38;5;241;43m.\u001b[39;49m\u001b[43mcanonical_density_matrix\u001b[49m\u001b[43m(\u001b[49m\u001b[43mh_unperturbed\u001b[49m\u001b[43m,\u001b[49m\u001b[43m \u001b[49m\u001b[38;5;241;43m1e-4\u001b[39;49m\u001b[43m)\u001b[49m\u001b[38;5;241m.\u001b[39mmatrix\n\u001b[1;32m     22\u001b[0m     \u001b[38;5;28mprint\u001b[39m(state)\n\u001b[1;32m     23\u001b[0m     corr \u001b[38;5;241m=\u001b[39m had_id\u001b[38;5;241m.\u001b[39mmatrix \u001b[38;5;241m@\u001b[39m state \u001b[38;5;241m@\u001b[39m qc\u001b[38;5;241m.\u001b[39madjoint(had_id\u001b[38;5;241m.\u001b[39mmatrix)\n",
      "File \u001b[0;32m~/Documents/GitHub/PULSEE/src/pulsee/operators.py:200\u001b[0m, in \u001b[0;36mcanonical_density_matrix\u001b[0;34m(hamiltonian, temperature)\u001b[0m\n\u001b[1;32m    197\u001b[0m \u001b[38;5;28;01mif\u001b[39;00m temperature \u001b[38;5;241m<\u001b[39m\u001b[38;5;241m=\u001b[39m \u001b[38;5;241m0\u001b[39m:\n\u001b[1;32m    198\u001b[0m     \u001b[38;5;28;01mraise\u001b[39;00m \u001b[38;5;167;01mValueError\u001b[39;00m(\u001b[38;5;124m\"\u001b[39m\u001b[38;5;124mThe temperature must take a positive value\u001b[39m\u001b[38;5;124m\"\u001b[39m)\n\u001b[0;32m--> 200\u001b[0m exponent \u001b[38;5;241m=\u001b[39m \u001b[38;5;241;43m-\u001b[39;49m\u001b[43m \u001b[49m\u001b[43m(\u001b[49m\u001b[43mPlanck\u001b[49m\u001b[43m \u001b[49m\u001b[38;5;241;43m/\u001b[39;49m\u001b[43m \u001b[49m\u001b[43mBoltzmann\u001b[49m\u001b[43m)\u001b[49m\u001b[43m \u001b[49m\u001b[38;5;241;43m*\u001b[39;49m\u001b[43m \u001b[49m\u001b[43mhamiltonian\u001b[49m \u001b[38;5;241m*\u001b[39m \u001b[38;5;241m2\u001b[39m \u001b[38;5;241m*\u001b[39m np\u001b[38;5;241m.\u001b[39mpi \u001b[38;5;241m*\u001b[39m \u001b[38;5;241m1e6\u001b[39m \u001b[38;5;241m/\u001b[39m temperature\n\u001b[1;32m    201\u001b[0m numerator \u001b[38;5;241m=\u001b[39m exponent\u001b[38;5;241m.\u001b[39mexpm()\n\u001b[1;32m    202\u001b[0m \u001b[38;5;28;01mtry\u001b[39;00m:\n",
      "\u001b[0;31mTypeError\u001b[0m: can't multiply sequence by non-int of type 'float'"
     ]
    }
   ],
=======
   "execution_count": null,
   "metadata": {},
   "outputs": [],
>>>>>>> 0a286f61
   "source": [
    "args = h_dict.copy()\n",
    "spin_par = []\n",
    "for qn, gam in zip(QUANTUM_NUMBERS, GAMMA_2PIS):\n",
    "    spin_par.append({'quantum number': qn, 'gamma/2pi': gam})\n",
    "\n",
    "args['spin_par'] = spin_par \n",
    "args['zeem_par'] = zeem_par\n",
    "spin, h_unperturbed, _ = sim.nuclear_system_setup(**args)\n",
    "\n",
    "qs = qc.CompositeQubitSpace(3)\n",
    "\n",
    "# Construct the tensor product of the Hadamard gate and 2 identity operators\n",
    "had_id = qc.gate_tensor_product(qc.hadamard, qc.gate_tensor_pow(qc.identity, 2))\n",
    "\n",
    "corr_operator = CNOT_GATE * had_id\n",
    "\n",
    "\n",
    "if CORRELATED and MIXED: \n",
    "    state = op.canonical_density_matrix(h_unperturbed, 1e-4).matrix\n",
    "    print(state)\n",
    "    corr = had_id.matrix @ state @ qc.adjoint(had_id.matrix)\n",
    "\n",
    "    initial_dm_matrix = corr\n",
    "    \n",
    "elif MIXED: \n",
    "    initial_dm_matrix = op.canonical_density_matrix(h_unperturbed, 1e-4).matrix\n",
    "    \n",
    "elif CORRELATED: \n",
    "    # Use state ket |111⟩\n",
    "    q = qs.basis_ket_from_indices([0, 0, 0])\n",
    "\n",
    "    # Create entanglement \n",
    "    corr_state = had_id(q)\n",
    "    initial_dm = corr_state.density_matrix\n",
    "    initial_dm_matrix = initial_dm.matrix\n",
    "\n",
    "initial_dm = op.Operator(initial_dm_matrix)\n",
    "\n",
    "print('H_unperturbed:')\n",
    "print(np.round(h_unperturbed.matrix, 3))\n",
    "print('Initial density matrix:')\n",
    "print(np.round(initial_dm.matrix, 3))"
   ]
  },
  {
   "cell_type": "markdown",
   "metadata": {},
   "source": [
    "### Simulation"
   ]
  },
  {
   "cell_type": "code",
   "execution_count": 15,
   "metadata": {},
   "outputs": [
    {
     "ename": "NameError",
     "evalue": "name 'initial_dm' is not defined",
     "output_type": "error",
     "traceback": [
      "\u001b[0;31m---------------------------------------------------------------------------\u001b[0m",
      "\u001b[0;31mNameError\u001b[0m                                 Traceback (most recent call last)",
      "Cell \u001b[0;32mIn[15], line 1\u001b[0m\n\u001b[0;32m----> 1\u001b[0m evolved_dm \u001b[38;5;241m=\u001b[39m sim\u001b[38;5;241m.\u001b[39mevolve(spin, h_unperturbed, \u001b[43minitial_dm\u001b[49m, \n\u001b[1;32m      2\u001b[0m \t\t\t\t\t\tmode\u001b[38;5;241m=\u001b[39mmode, pulse_time\u001b[38;5;241m=\u001b[39mPULSE_TIME)\n\u001b[1;32m      4\u001b[0m t, fid \u001b[38;5;241m=\u001b[39m sim\u001b[38;5;241m.\u001b[39mFID_signal(spin, h_unperturbed, evolved_dm, \n\u001b[1;32m      5\u001b[0m \t\t\t\t\t\tacquisition_time\u001b[38;5;241m=\u001b[39mACQUISITION_TIME, T2\u001b[38;5;241m=\u001b[39mT2)\n\u001b[1;32m      7\u001b[0m f, ft \u001b[38;5;241m=\u001b[39m sim\u001b[38;5;241m.\u001b[39mfourier_transform_signal(t, fid, \u001b[38;5;241m-\u001b[39m\u001b[38;5;241m1\u001b[39m, \u001b[38;5;241m1\u001b[39m)\n",
      "\u001b[0;31mNameError\u001b[0m: name 'initial_dm' is not defined"
     ]
    }
   ],
   "source": [
    "evolved_dm = sim.evolve(spin, h_unperturbed, initial_dm, \n",
    "\t\t\t\t\t\tmode=mode, pulse_time=PULSE_TIME)\n",
    "\n",
    "t, fid = sim.FID_signal(spin, h_unperturbed, evolved_dm, \n",
    "\t\t\t\t\t\tacquisition_time=ACQUISITION_TIME, T2=T2)\n",
    "\t\t\t\t\t\t\n",
    "f, ft = sim.fourier_transform_signal(t, fid, -1, 1)"
   ]
  },
  {
   "cell_type": "markdown",
   "metadata": {},
   "source": [
    "Write simulation parameters and save plots to a directory. "
   ]
  },
  {
   "cell_type": "code",
   "execution_count": null,
   "metadata": {
    "scrolled": false
   },
   "outputs": [],
   "source": [
    "import os \n",
    "import json \n",
    "import shutil\n",
    "\n",
    "sim_dir = None \n",
    "if SIM_NAME is not None: \n",
    "\tsim_dir = f'./simulation_results/{SIM_NAME}/'\n",
    "else:\n",
    "\ti = 1\n",
    "\twhile os.path.isdir(f'./simulation_results/sim_{i:04d}'):\n",
    "\t\ti += 1\n",
    "\n",
    "\tsim_dir = f'./simulation_results/sim_{i:04d}/'\n",
    "\n",
    "if os.path.isdir(sim_dir):\n",
    "\tshutil.rmtree(sim_dir)\n",
    "\n",
    "os.mkdir(sim_dir)\n",
    "\n",
    "# numpy ndarray can't be json serialized\n",
    "if 'h_tensor_inter' in h_dict.keys(): \n",
    "\th_dict['h_tensor_inter'] = h_dict['h_tensor_inter'].tolist()\n",
    "\n",
    "params = {\n",
    "\t'correlated_state': CORRELATED, \n",
    "\t'mixed': MIXED, \n",
    "\t'quantum_numbers': QUANTUM_NUMBERS, \n",
    "\t'gamma_2pis': GAMMA_2PIS, \n",
    "\t'B_0': B_0,\n",
    "\t'pulse_params': {\n",
    "\t\t'amplitude': 2 * B_1, \n",
    "\t\t'frequency': FREQ, \n",
    "\t\t'phase': PHASE, \n",
    "\t\t'theta_p': POLAR_B, \n",
    "\t\t'phi_p': AZIMUTHAL_B, \n",
    "\t\t'pulse_time': PULSE_TIME\n",
    "\t},\n",
    "\t'acquisition_time': ACQUISITION_TIME, \n",
    "\t't2': T2,\n",
    "\t'hamiltonian_args': h_dict\n",
    "}\n",
    "\n",
    "params_file = open(os.path.join(sim_dir, 'params.json'), 'w')\n",
    "json.dump(params, params_file, indent=4, separators=(',', ': '))\n",
    "params_file.close()\n",
    " \n",
    "np.savetxt(os.path.join(sim_dir, 'initial_dm.csv'),\n",
    "\t\t   initial_dm.matrix)\n",
    "\n",
    "np.savetxt(os.path.join(sim_dir, 'evolved_dm.csv'),\n",
    "\t\t   evolved_dm.matrix)\n",
    "\n",
    "np.savetxt(os.path.join(sim_dir, 't_fid_data.csv'), \n",
    "\t\t   np.transpose(np.array([t, fid])),\n",
    "\t\t   delimiter=',', \n",
    "\t\t   header='t,fid')\n",
    "\t\t   \n",
    "np.savetxt(os.path.join(sim_dir, 'f_ft_data.csv'),\n",
    "\t\t   np.transpose(np.array([f, ft])),\n",
    "\t\t   delimiter=',',\n",
    "\t\t   header='f,ft')\n",
    "\n",
    "psplt.plot_real_part_density_matrix(initial_dm, \n",
    "\t\t\t\t\t\t\t\t  save=True, \n",
    "\t\t\t\t\t\t\t\t  destination=sim_dir,\n",
    "\t\t\t\t\t\t\t\t  name=\"InitialRealPartDensityMatrix\",\n",
    "\t\t\t\t\t\t\t\t  many_spin_indexing=[2, 2])\n",
    "psplt.plot_real_part_density_matrix(evolved_dm,\n",
    "\t\t\t\t\t\t\t\t  save=True, \n",
    "\t\t\t\t\t\t\t\t  destination=sim_dir,\n",
    "\t\t\t\t\t\t\t\t  name=\"EvolvedRealPartDensityMatrix\", \n",
    "\t\t\t\t\t\t\t\t  many_spin_indexing=[2, 2])\n",
    "psplt.plot_real_part_FID_signal(t, fid, save=True, destination=sim_dir)\n",
    "_ = psplt.plot_fourier_transform(f, np.abs(ft) ** 2, save=True, destination=sim_dir)\n"
   ]
  },
  {
   "cell_type": "markdown",
   "metadata": {},
   "source": []
  }
 ],
 "metadata": {
  "kernelspec": {
   "display_name": "Python 3",
   "language": "python",
   "name": "python3"
  },
  "language_info": {
   "codemirror_mode": {
    "name": "ipython",
    "version": 3
   },
   "file_extension": ".py",
   "mimetype": "text/x-python",
   "name": "python",
   "nbconvert_exporter": "python",
   "pygments_lexer": "ipython3",
   "version": "3.8.8"
  },
  "vscode": {
   "interpreter": {
    "hash": "565e6eaeafdc1c625e35cccb1ad055e9f752b1af38a6fa1f2bda6606bd3ed34f"
   }
  }
 },
 "nbformat": 4,
 "nbformat_minor": 2
}<|MERGE_RESOLUTION|>--- conflicted
+++ resolved
@@ -21,11 +21,7 @@
   },
   {
    "cell_type": "code",
-<<<<<<< HEAD
-   "execution_count": 8,
-=======
    "execution_count": 2,
->>>>>>> 0a286f61
    "metadata": {},
    "outputs": [
     {
@@ -47,11 +43,7 @@
   },
   {
    "cell_type": "code",
-<<<<<<< HEAD
-   "execution_count": 9,
-=======
-   "execution_count": null,
->>>>>>> 0a286f61
+   "execution_count": null,
    "metadata": {},
    "outputs": [],
    "source": [
@@ -68,11 +60,7 @@
   },
   {
    "cell_type": "code",
-<<<<<<< HEAD
-   "execution_count": 10,
-=======
-   "execution_count": null,
->>>>>>> 0a286f61
+   "execution_count": null,
    "metadata": {},
    "outputs": [],
    "source": [
@@ -103,11 +91,7 @@
   },
   {
    "cell_type": "code",
-<<<<<<< HEAD
-   "execution_count": 11,
-=======
-   "execution_count": null,
->>>>>>> 0a286f61
+   "execution_count": null,
    "metadata": {},
    "outputs": [],
    "source": [
@@ -130,11 +114,7 @@
   },
   {
    "cell_type": "code",
-<<<<<<< HEAD
-   "execution_count": 12,
-=======
-   "execution_count": null,
->>>>>>> 0a286f61
+   "execution_count": null,
    "metadata": {},
    "outputs": [],
    "source": [
@@ -152,11 +132,7 @@
   },
   {
    "cell_type": "code",
-<<<<<<< HEAD
-   "execution_count": 13,
-=======
-   "execution_count": null,
->>>>>>> 0a286f61
+   "execution_count": null,
    "metadata": {},
    "outputs": [],
    "source": [
@@ -177,53 +153,9 @@
   },
   {
    "cell_type": "code",
-<<<<<<< HEAD
-   "execution_count": 14,
-   "metadata": {},
-   "outputs": [
-    {
-     "name": "stdout",
-     "output_type": "stream",
-     "text": [
-      "[Quantum object: dims = [[4, 2], [4, 2]], shape = (8, 8), type = oper, isherm = True\n",
-      "Qobj data =\n",
-      "[[-60.   0.   0.   0.   0.   0.   0.   0.]\n",
-      " [  0. -60.   0.   0.   0.   0.   0.   0.]\n",
-      " [  0.   0. -20.   0.   0.   0.   0.   0.]\n",
-      " [  0.   0.   0. -20.   0.   0.   0.   0.]\n",
-      " [  0.   0.   0.   0.  20.   0.   0.   0.]\n",
-      " [  0.   0.   0.   0.   0.  20.   0.   0.]\n",
-      " [  0.   0.   0.   0.   0.   0.  60.   0.]\n",
-      " [  0.   0.   0.   0.   0.   0.   0.  60.]], Quantum object: dims = [[4, 2], [4, 2]], shape = (8, 8), type = oper, isherm = True\n",
-      "Qobj data =\n",
-      "[[0. 0. 0. 0. 0. 0. 0. 0.]\n",
-      " [0. 0. 0. 0. 0. 0. 0. 0.]\n",
-      " [0. 0. 0. 0. 0. 0. 0. 0.]\n",
-      " [0. 0. 0. 0. 0. 0. 0. 0.]\n",
-      " [0. 0. 0. 0. 0. 0. 0. 0.]\n",
-      " [0. 0. 0. 0. 0. 0. 0. 0.]\n",
-      " [0. 0. 0. 0. 0. 0. 0. 0.]\n",
-      " [0. 0. 0. 0. 0. 0. 0. 0.]]]\n"
-     ]
-    },
-    {
-     "ename": "TypeError",
-     "evalue": "can't multiply sequence by non-int of type 'float'",
-     "output_type": "error",
-     "traceback": [
-      "\u001b[0;31m---------------------------------------------------------------------------\u001b[0m",
-      "\u001b[0;31mTypeError\u001b[0m                                 Traceback (most recent call last)",
-      "Cell \u001b[0;32mIn[14], line 21\u001b[0m\n\u001b[1;32m     17\u001b[0m corr_operator \u001b[38;5;241m=\u001b[39m CNOT_GATE \u001b[38;5;241m*\u001b[39m had_id\n\u001b[1;32m     20\u001b[0m \u001b[38;5;28;01mif\u001b[39;00m CORRELATED \u001b[38;5;129;01mand\u001b[39;00m MIXED: \n\u001b[0;32m---> 21\u001b[0m     state \u001b[38;5;241m=\u001b[39m \u001b[43mop\u001b[49m\u001b[38;5;241;43m.\u001b[39;49m\u001b[43mcanonical_density_matrix\u001b[49m\u001b[43m(\u001b[49m\u001b[43mh_unperturbed\u001b[49m\u001b[43m,\u001b[49m\u001b[43m \u001b[49m\u001b[38;5;241;43m1e-4\u001b[39;49m\u001b[43m)\u001b[49m\u001b[38;5;241m.\u001b[39mmatrix\n\u001b[1;32m     22\u001b[0m     \u001b[38;5;28mprint\u001b[39m(state)\n\u001b[1;32m     23\u001b[0m     corr \u001b[38;5;241m=\u001b[39m had_id\u001b[38;5;241m.\u001b[39mmatrix \u001b[38;5;241m@\u001b[39m state \u001b[38;5;241m@\u001b[39m qc\u001b[38;5;241m.\u001b[39madjoint(had_id\u001b[38;5;241m.\u001b[39mmatrix)\n",
-      "File \u001b[0;32m~/Documents/GitHub/PULSEE/src/pulsee/operators.py:200\u001b[0m, in \u001b[0;36mcanonical_density_matrix\u001b[0;34m(hamiltonian, temperature)\u001b[0m\n\u001b[1;32m    197\u001b[0m \u001b[38;5;28;01mif\u001b[39;00m temperature \u001b[38;5;241m<\u001b[39m\u001b[38;5;241m=\u001b[39m \u001b[38;5;241m0\u001b[39m:\n\u001b[1;32m    198\u001b[0m     \u001b[38;5;28;01mraise\u001b[39;00m \u001b[38;5;167;01mValueError\u001b[39;00m(\u001b[38;5;124m\"\u001b[39m\u001b[38;5;124mThe temperature must take a positive value\u001b[39m\u001b[38;5;124m\"\u001b[39m)\n\u001b[0;32m--> 200\u001b[0m exponent \u001b[38;5;241m=\u001b[39m \u001b[38;5;241;43m-\u001b[39;49m\u001b[43m \u001b[49m\u001b[43m(\u001b[49m\u001b[43mPlanck\u001b[49m\u001b[43m \u001b[49m\u001b[38;5;241;43m/\u001b[39;49m\u001b[43m \u001b[49m\u001b[43mBoltzmann\u001b[49m\u001b[43m)\u001b[49m\u001b[43m \u001b[49m\u001b[38;5;241;43m*\u001b[39;49m\u001b[43m \u001b[49m\u001b[43mhamiltonian\u001b[49m \u001b[38;5;241m*\u001b[39m \u001b[38;5;241m2\u001b[39m \u001b[38;5;241m*\u001b[39m np\u001b[38;5;241m.\u001b[39mpi \u001b[38;5;241m*\u001b[39m \u001b[38;5;241m1e6\u001b[39m \u001b[38;5;241m/\u001b[39m temperature\n\u001b[1;32m    201\u001b[0m numerator \u001b[38;5;241m=\u001b[39m exponent\u001b[38;5;241m.\u001b[39mexpm()\n\u001b[1;32m    202\u001b[0m \u001b[38;5;28;01mtry\u001b[39;00m:\n",
-      "\u001b[0;31mTypeError\u001b[0m: can't multiply sequence by non-int of type 'float'"
-     ]
-    }
-   ],
-=======
-   "execution_count": null,
-   "metadata": {},
-   "outputs": [],
->>>>>>> 0a286f61
+   "execution_count": null,
+   "metadata": {},
+   "outputs": [],
    "source": [
     "args = h_dict.copy()\n",
     "spin_par = []\n",
