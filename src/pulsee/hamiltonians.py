import numpy as np
from tqdm import trange
from qutip import Qobj, tensor, qeye
from qutip.solver import Result

from .nuclear_spin import NuclearSpin, ManySpins
from .operators import changed_picture, commutator


def h_zeeman(spin, theta_z, phi_z, B_0):
    """
    Computes the term of the Hamiltonian associated with the Zeeman interaction between the nuclear spin and the
     external static field.

    Parameters
    ----------
    - spin: NuclearSpin
            Spin under study;
    - theta_z: float
               Polar angle of the magnetic field in the laboratory coordinate system (expressed in radians);
    - phi_z: float
             Azimuthal angle of the magnetic field in the laboratory coordinate system (expressed in radians);
    - B_0: non-negative float
           Magnitude of the external magnetic field (expressed in tesla).

    Returns
    -------
    An Observable object which represents the Zeeman Hamiltonian in the laboratory reference frame
    (expressed in rad/sec).
    Raises
    ------

    ValueError, when the passed B_0 is a negative number.
    """
    if B_0 < 0: raise ValueError("The modulus of the magnetic field must be a non-negative quantity")

    h_z = -spin.gyro_ratio_over_2pi * B_0 * \
          (np.sin(theta_z) * np.cos(phi_z) * spin.I['x'] +
           np.sin(theta_z) * np.sin(phi_z) * spin.I['y'] +
           np.cos(theta_z) * spin.I['z'])
    return Qobj(h_z)


def v0_EFG(eta, alpha_q, beta_q, gamma_q):
    """
    Returns the component V0 of the EFG tensor (divided by eq) as seen in the LAB system. This quantity is expressed
    in terms of the Euler angles which relate PAS and LAB systems and the parameter eta.

    Parameters
    ----------
    - eta: float in the interval [0, 1]
           Asymmetry parameter of the EFG;
    - alpha_q, beta_q, gamma_q: float
                                Euler angles connecting the system of the principal axes of the EFG tensor (PAS) to
                                the lab system (LAB) (expressed in radians).
                                alpha_q not used.

    Returns
    -------
    A float representing the component V0 (divided by eq) of the EFG tensor evaluated in the LAB system.

    Raises
    ValueError, when the passed eta is not in the interval [0, 1].
    """
    if eta < 0 or eta > 1:
        raise ValueError(
            "The asymmetry parameter must fall in the interval [0, 1]")
    v0 = (1 / 2) * (((3 * (np.cos(beta_q)) ** 2 - 1) / 2) -
                    (eta * (np.sin(beta_q)) ** 2) * (np.cos(2 * gamma_q)) / 2)
    return v0


def h_quadrupole(spin, e2qQ, eta, alpha_q, beta_q, gamma_q, component_order=0):
    """
    Computes the term of the Hamiltonian associated with the quadrupolar interaction.

    Parameters
    ----------
    - spin: NuclearSpin
            Spin under study;
    - e2qQ: float
            Product of the quadrupole moment constant, eQ, and the eigenvalue of the EFG tensor
            which is greatest in absolute value, eq. e2qQ is measured in MHz;
    - eta: float in the interval [0, 1]
           Asymmetry parameter of the EFG;
    - alpha_q, beta_q, gamma_q: float
                                Euler angles for the conversion from the system of the principal
                                axes of the EFG tensor (PAS) to the lab system (LAB) (expressed in radians).
    - component_order = 0: Int
            Order of the quadrupolar interaction in the LAB frame.
    Returns
    -------
    If the quantum number of the spin is 1/2, the whole calculation is skipped and a null Observable object is returned.
    Otherwise, the function returns the Observable object which correctly represents the quadrupolar Hamiltonian in the
    laboratory reference frame (expressed in MHz).

    """
    if np.isclose(spin.quantum_number, 1 / 2, rtol=1e-10):
        return Qobj(spin.d) * 0
    I = spin.quantum_number
    h_q = (e2qQ / (I * (2 * I - 1))) * \
          ((1 / 2) * (3 * (spin.I['z'] ** 2) - qeye(spin.d) * I * (I + 1)) * v0_EFG(eta, alpha_q, beta_q,
                                                                                    gamma_q))
    if component_order > 0:
        h_q += (e2qQ / (I * (2 * I - 1))) * ((np.sqrt(6) / 4) *
                                             ((spin.I['z'] * spin.I['+'] + spin.I['+'] * spin.I['z']) *
                                              v1_EFG(-1, eta, alpha_q, beta_q, gamma_q) +
                                              (spin.I['z'] * spin.I['-'] + spin.I['-'] * spin.I['z']) *
                                              v1_EFG(+1, eta, alpha_q, beta_q, gamma_q)))
    if component_order > 1:
        h_q += (e2qQ / (I * (2 * I - 1))) * ((spin.I['+'] ** 2) *
                                             v2_EFG(-2, eta, alpha_q, beta_q, gamma_q) +
                                             (spin.I['-'] ** 2) *
                                             v2_EFG(2, eta, alpha_q, beta_q, gamma_q))
    return Qobj(h_q)


def v1_EFG(sign, eta, alpha_q, beta_q, gamma_q):
    """
    Returns the components V+/-1 of the EFG tensor (divided by eq) as seen in the LAB system.
    These quantities are expressed in terms of the Euler angles which relate PAS and LAB systems and the parameter eta.

    Parameters
    ----------
    - sign: float
            Specifies wether the V+1 or the V-1 component is to be computed;
    - eta: float in the interval [0, 1]
           Asymmetry parameter of the EFG;
    - alpha_q, beta_q, gamma_q: float
                                Euler angles connecting the system of the principal axes of the EFG tensor (PAS)
                                to the lab system (LAB) (expressed in radians).

    Returns
    -------
    A complex number representing the component:
    - V<sup>+1</sup>, if sign is positive;
    - V<sup>-1</sup>, if sign is negative.
    of the EFG tensor (divided by eq).

    Raises
    ------
    ValueError, when the passed eta is not in the interval [0, 1].
    """
    if eta < 0 or eta > 1:
        raise ValueError(
            "The asymmetry parameter must fall within the interval [0, 1]")
    sign = np.sign(sign)
    v1 = (1 / 2) * (- 1j * sign * np.sqrt(3 / 8) * np.sin(2 * beta_q) * np.exp(sign * 1j * alpha_q) +
                    1j * (eta / (np.sqrt(6))) * np.sin(beta_q) *
                    (((1 + sign * np.cos(beta_q)) / 2) * np.exp(1j * (sign * alpha_q + 2 * gamma_q)) -
                     ((1 - sign * np.cos(beta_q)) / 2) * np.exp(1j * (sign * alpha_q - 2 * gamma_q))))
    return v1


def v2_EFG(sign, eta, alpha_q, beta_q, gamma_q):
    """
    Returns the components V+/-2 of the EFG tensor (divided by eq) as seen in the LAB system. These quantities are
    expressed in terms of the Euler angles which relate PAS and LAB systems and the parameter eta.

    Parameters
    ----------
    - sign: float
            Specifies wether the V+2 or the V-2 component is to be returned;
    - eta: float in the interval [0, 1]
           Asymmetry parameter of the EFG tensor;
    - alpha_q, beta_q, gamma_q: float
                                Euler angles connecting the system of the principal axes of the EFG tensor (PAS) to
                                the lab system (LAB) (expressed in radians).

    Returns
    -------
    A float representing the component:
    - V+2, if sign is positive;
    - V-2, if sign is negative.
    of the EFG tensor (divided by eq).

    Raises
    ------
    ValueError, when the passed eta is not in the interval [0, 1].
    """
    if eta < 0 or eta > 1:
        raise ValueError(
            "The asymmetry parameter must fall in the interval [0, 1]")
    sign = np.sign(sign)
    v2 = (1 / 2) * \
         (np.sqrt(3 / 8) * ((np.sin(beta_q)) ** 2) * np.exp(sign * 2j * alpha_q) +
          (eta / np.sqrt(6)) * np.exp(sign * 2j * alpha_q) *
          (
                  np.exp(2j * gamma_q) * ((1 + sign * np.cos(beta_q)) ** 2) / 4 +
                  np.exp(-2j * gamma_q) * ((1 - sign * np.cos(beta_q)) ** 2) / 4
          )
          )
    return v2


def pulse_time_dep_coeff(frequency, phase, pulse_time):
    """
    Return the time-dependent coefficient of a pulse Hamiltonian. 

    Parameters
    ----------
    - frequency: non-negative float
                 Frequency of the monochromatic wave (expressed in rad/sec).
    - phase: float
             Inital phase of the wave (at t=0) (expressed in radians).
    - pulse_time: float
            Time duration of the pulse (in microseconds).

    Returns
    -------
    Function with signature f(t: float, args: iterable) -> float
    """

    def time_dependence_function(t, args):
        if t <= pulse_time:
            return np.cos(frequency * t - phase)
        else:
            return 0

    return time_dependence_function


def pulse_t_independent_op(spin, B_1, theta_1, phi_1):
    """
    Computes the time-independent portion of the Hamiltonian interaction with a
    monochromatic and linearly polarized electromagnetic pulse.

    Parameters
    ----------
    - spin: NuclearSpin
            Spin under study.
    - phase: float
             Inital phase of the wave (at t=0) (expressed in radians).
    - B_1: non-negative float
           Maximum amplitude of the oscillating magnetic field (expressed in tesla).
    - theta_1, phi_1: float
                      Polar and azimuthal angles of the direction of polarization of
                      the magnetic wave in the LAB frame (expressed in radians);
    """
    return - 2 * spin.gyro_ratio_over_2pi * B_1 \
        * (np.sin(theta_1) * np.cos(phi_1) * spin.I['x']
           + np.sin(theta_1) * np.sin(phi_1) * spin.I['y']
           + np.cos(theta_1) * spin.I['z'])


def h_single_mode_pulse(spin, frequency, B_1, phase, theta_1, phi_1, t, pulse_time,
                        factor_t_dependence=False):
    """
    Computes the term of the Hamiltonian describing the interaction with a monochromatic
    and linearly polarized electromagnetic pulse.

    Parameters
    ----------
    - spin: NuclearSpin
            Spin under study.
    - frequency: non-negative float
                 Frequency of the monochromatic wave (expressed in rad/sec).
    - phase: float
             Inital phase of the wave (at t=0) (expressed in radians).
    - B_1: non-negative float
           Maximum amplitude of the oscillating magnetic field (expressed in tesla).
    - theta_1, phi_1: float
                      Polar and azimuthal angles of the direction of polarization of the magnetic
                      wave in the LAB frame (expressed in radians);
    - t: float
         Time of evaluation of the Hamiltonian (expressed in microseconds).
    - factor_t_dependence: bool
                           If true, return tuple (H, f(t)) where f(t) is the 
                           time-dependence of the Hamiltonian as a function.
                           Does not evaluate f(t) at the given time.

    Returns
    -------
    An Observable object which represents the Hamiltonian of the coupling with the electromagnetic pulse
    evaluated at time t (expressed in rad/sec).

    Raises
    ------
    ValueError
    2. When the passed B_1 parameter is a negative quantity.
    """
    # if frequency < 0: raise ValueError("The modulus of the angular frequency of the electromagnetic wave
    # must be a positive quantity")
    if B_1 < 0:
        raise ValueError(
            "The amplitude of the electromagnetic wave must be positive.")

    # Notice the following does not depend on spin
    t_dependence = pulse_time_dep_coeff(
        frequency, phase, pulse_time)  # this variable is a function!
    h_t_independent = pulse_t_independent_op(spin, B_1, theta_1, phi_1)
    if factor_t_dependence:
        # TODO: Check this minus sign for qutip
        return -Qobj(h_t_independent), t_dependence
    else:
        # Need pass empty list because of QuTiP compatability necessary
        # arguments of t_dependence; `args` argument functionless
        return Qobj((t_dependence(t, []) * h_t_independent))


def h_multiple_mode_pulse(spin, mode, t, factor_t_dependence=False):
    """
    Computes the term of the Hamiltonian describing the interaction with a superposition of single-mode electromagnetic
    pulses. If the passed argument spin is a NuclearSpin object, the returned Hamiltonian will describe the interaction
    between the pulse of radiation and the single spin; if it is a ManySpins object, it will represent the interaction
     with the whole system of many spins.

    Parameters
    ----------
    - spin: NuclearSpin or ManySpins
            Spin or spin system under study;
    - mode: pandas.DataFrame
            Table of the parameters of each electromagnetic mode in the superposition. It is organised according to the following template:
    - factor_t_dependence: bool
                           If true, return tuple (H, f(t)) where f(t) is the 
                           time-dependence of the Hamiltonian as a function.
                           Does not evaluate f(t) at the given time.

    | index |  'frequency'  |  'amplitude'  |  'phase'  |  'theta_p'  |  'phi_p'  | 'pulse_time' |
    | ----- | ------------- | ------------- | --------- | ----------- | --------- | ------------ |
    |       |   (rad/sec)   |      (T)      |   (rad)   |    (rad)    |   (rad)   |    (mus)     |
    |   0   |    omega_0    |      B_0      |  phase_0  |   theta_0   |   phi_0   |    tau_0     |
    |   1   |    omega_1    |      B_1      |  phase_1  |   theta_1   |   phi_1   |    tau_1     |
    |  ...  |      ...      |      ...      |    ...    |     ...     |    ...    |     ...      |
    |   N   |    omega_N    |      B_N      |  phase_N  |   theta_N   |   phi_N   |    tau_N     |

    where the meaning of each column is analogous to the corresponding parameters in h_single_mode_pulse.

    - t: float
         Time of evaluation of the Hamiltonian (expressed in microseconds).

    Returns
    -------
    An Observable object which represents the Hamiltonian of the coupling with
    the superposition of the given modes evaluated at time t (expressed in rad/sec).
    OR 
    A list of tuples of the form (H_m, f_m(t)) for each mode m. 
    """
    dims = spin.dims

<<<<<<< HEAD
    omega = mode['frequency']
    B = mode['amplitude']
    phase = mode['phase']
    theta = mode['theta_p']
    phi = mode['phi_p']
    pulse_time = mode['pulse_time']

=======
    omegas = mode['frequency']
    amplitudes = mode['amplitude']
    phases = mode['phase']
    thetas = mode['theta_p']
    phis = mode['phi_p']
    pulse_times = mode['pulse_time']
>>>>>>> fcda70b4
    if factor_t_dependence:
        # Create list of Hamiltonians with unique time dependencies
        mode_hamiltonians = []
        if isinstance(spin, ManySpins):
            for i in mode.index:
<<<<<<< HEAD
                t_dependence = pulse_time_dep_coeff(omega[i], phase[i], pulse_time[i])
                h_t_independent = Qobj(np.zeros((spin.d, spin.d)), dims=dims)
=======
                t_dependence = pulse_time_dep_coeff(omegas[i], phases[i], pulse_times[i])
                # dimensions of vector inputs to tensor; should be same as dual vector
                # inputs, i.e., tensor valence/rank should be (r, k) with r = k. equiv.
                # to matrix being square.
                dims = [s.d for s in spin.spin]
                h_t_independent = Qobj(np.zeros((spin.d, spin.d)), dims=[dims, dims])
>>>>>>> fcda70b4

                # Construct tensor product of operators acting on each spin.
                # Take a tensor product where every operator except the nth
                # is the identity, add those together
                for n in range(spin.n_spins):
                    term_n = pulse_t_independent_op(spin.spin[n], amplitudes[i],
                                                    thetas[i], phis[i])
                    for m in range(spin.n_spins)[:n]:
                        term_n = tensor(qeye(spin.spin[m].d), term_n)
                    for l in range(spin.n_spins)[n + 1:]:
                        term_n = tensor(term_n, qeye(spin.spin[l].d))
                    h_t_independent += term_n

                # Append total hamiltonian for this mode to mode_hamiltonians
                mode_hamiltonians.append([Qobj(h_t_independent), t_dependence])
        elif isinstance(spin, NuclearSpin):
            for i in mode.index:
                # Ix term
<<<<<<< HEAD
                mode_hamiltonians.append(h_single_mode_pulse(spin, omega[i], B[i], phase[i], theta[i], phi[i], t,
                                                             pulse_time[i], factor_t_dependence=True))
                # for a simple pulse in the transverse plane: [(-gamma/2pi * 2 * B1 * Ix, 'time_dependence_function'
=======
                mode_hamiltonians.append(h_single_mode_pulse(spin, omegas[i], amplitudes[i], phases[i], thetas[i], phis[i], pulse_times[i],
                                                             t, factor_t_dependence=True))
                # for a simple pulse in the transverse plane: [(-gamma/2pi * B1 * Ix, 'time_dependence_function'
>>>>>>> fcda70b4
                # (which returns cos(w0*t)))]

        return mode_hamiltonians
    else:
        h_pulse = Qobj(np.zeros((spin.d, spin.d)))
        if isinstance(spin, ManySpins):
            for i in mode.index:
                h_pulse = Qobj(np.zeros((spin.d, spin.d)), dims=dims)

                # Construct tensor product of operators acting on each spin.
                # Take a tensor product where every operator except the nth
                # is the identity, add those together
                for n in range(spin.n_spins):
<<<<<<< HEAD
                    term_n = h_single_mode_pulse(spin.spin[n], omega[i], B[i],
                                                 phase[i], theta[i], phi[i], t,
                                                 pulse_time[i], factor_t_dependence=False)
=======
                    term_n = h_single_mode_pulse(spin.spin[n], omegas[i], amplitudes[i],
                                                 phases[i], thetas[i], phis[i], t, pulse_times, factor_t_dependence=False)
>>>>>>> fcda70b4
                    for m in range(spin.n_spins)[:n]:
                        term_n = tensor(qeye(spin.spin[m].d), term_n)
                    for l in range(spin.n_spins)[n + 1:]:
                        term_n = tensor(term_n, qeye(spin.spin[l].d))
                    h_pulse += term_n
        elif isinstance(spin, NuclearSpin):
            for i in mode.index:
<<<<<<< HEAD
                h_pulse += h_single_mode_pulse(spin, omega[i], B[i], phase[i],
                                               theta[i], phi[i], t, pulse_time[i], factor_t_dependence=False)
=======
                h_pulse += h_single_mode_pulse(spin, omegas[i], amplitudes[i], phases[i],
                                               thetas[i], phis[i], t, pulse_times,  factor_t_dependence=False)
>>>>>>> fcda70b4

        return Qobj(h_pulse)


# Global Hamiltonian of the system (stationary term + pulse term) cast in the picture generated by
# the Operator h_change_of_picture
def h_changed_picture(spin, mode, h_unperturbed, h_change_of_picture, t):
    """
    Returns the global Hamiltonian of the system, made up of the time-dependent term h_multiple_mode_pulse(spin, mode, t)
    and the stationary term h_unperturbed, cast in the picture generated by h_change_of_picture.

    Parameters
    ----------
    - spin, mode, t: same meaning as the corresponding arguments of h_multiple_mode_pulse;
    - h_unperturbed: Operator
                     Stationary term of the global Hamiltonian (in MHz);
    - h_change_of_picture: Operator
                           Operator which generates the new picture (in MHz).

    Returns
    -------
    Observable object representing the Hamiltonian of the pulse evaluated at time t in the new picture (in MHz).
    # """
    h_pulse = h_multiple_mode_pulse(spin, mode, t)
    h_cp = changed_picture((h_unperturbed + h_pulse - h_change_of_picture),
                           h_change_of_picture, t)
    return Qobj(h_cp)


def h_changed_picture_func(spin, mode, h_unperturbed, h_change_of_picture, t):
    """
    Returns the global Hamiltonian of the system, made up of the time-dependent term h_multiple_mode_pulse(spin, mode, t)
     and the stationary term h_unperturbed, cast in the picture generated by h_change_of_picture.

    Parameters
    ----------
    - spin, mode, t: same meaning as the corresponding arguments of h_multiple_mode_pulse;
    - h_unperturbed: Operator
                     Stationary term of the global Hamiltonian (in MHz);
    - h_change_of_picture: Operator
                           Operator which generates the new picture (in MHz).

    Returns
    -------
    Observable object representing the Hamiltonian of the pulse evaluated at time t in the new picture (in MHz).
    # """

    def func(t, args):
        h_pulse = h_multiple_mode_pulse(spin, mode, t)
        h_cp = changed_picture((h_unperturbed + h_pulse - h_change_of_picture),
                               h_change_of_picture, t)
        return Qobj(h_cp)

    return func


def h_j_coupling(spins, j_matrix):
    """
    Returns the term of the Hamiltonian describing the J-coupling between the
    spins of a system of many nuclei.  

    Parameters
    ----------
    - spins: ManySpins
             Spins' system under study;

    - j_matrix: np.ndarray
                Array storing the coefficients Jmn which enter the formula for
                the computation of the Hamiltonian for the j-coupling.  Remark:
                j_matrix doesn't have to be symmetric, since the function reads
                only those elements located in the upper half with respect to
                the diagonal. This means that the elements j_matrix[m, n] which
                matter are those for which m<n.

    Returns
    -------
    Observable object acting on the full Hilbert space of the spins' system
    representing the Hamiltonian of the J-coupling between the spins.  
    """
    # dimensions of vector inputs to tensor; should be same as dual vector
    # inputs, i.e., tensor valence/rank should be (r, k) with r = k. equiv.
    # to matrix being square.
    dims = spins.dims
    h_j = Qobj(np.zeros((spins.d, spins.d)), dims=dims)

    # row
    for m in range(j_matrix.shape[0]):
        # column
        for n in range(m):
            term_nm = j_matrix[n, m] * spins.spin[n].I['z']
            for l in range(n):
                term_nm = tensor(qeye(spins.spin[l].d), term_nm)
            for k in range(m)[n + 1:]:
                term_nm = tensor(term_nm, qeye(spins.spin[k].d))
            term_nm = tensor(term_nm, spins.spin[m].I['z'])
            for j in range(spins.n_spins)[m + 1:]:
                term_nm = tensor(term_nm, qeye(spins.spin[j].d))

            h_j = h_j + term_nm

    return h_j


def h_CS_isotropic(spin, delta_iso, B_0):
    """
    Computes the term of the Hamiltonian associated with the chemical shift
    interaction in the secular approximation for isotropic liquids between the
    nuclear spin and the external static field.

    Parameters
    ----------
    - spin: NuclearSpin
            Spin under study;
    - delta_iso: float
                   Magnitude of the chemical shift in Hz - H_CS = -delta_iso\omgega_0 Iz 
    - B_0: non-negative float
           Magnitude of the external magnetic field (expressed in tesla).

    Returns
    -------
    An Observable object which represents the Zeeman Hamiltonian in the laboratory reference
    frame (expressed in MHz).

    Raises
    ------
    ValueError, when the passed B_0 is a negative number.
    """
    if B_0 < 0:
        raise ValueError(
            "The modulus of the magnetic field must be a non-negative quantity")
    h_cs = -delta_iso * spin.gyro_ratio_over_2pi * B_0 \
           * spin.I['z']
    return Qobj(h_cs)


def h_D1(spins, b_D, theta):
    """
    Computes the term of the Hamiltonian associated with the dipolar interaction in the secular
    approximation for homonuclear & heteronuclear spins.
    {H}_{D1} \approx  b_D \frac{3\cos^2\theta-1}{2})[3I_{1z}I_{2z} -\mathbf{I}_1\cdot  \mathbf{I}_2].

    Parameters
    ----------
    - spin: ManySpins
            2 Spins in the system under study;
    - b_D: float
           Magnitude of dipolar constant, b_D\equiv \frac{\mu_0\gamma_1\gamma_2}{4\pi r^3_{21}}.
    - theta: float
           Polar angle between the two spins (expressed in radians).

    Returns
    -------
   Observable object acting on the full Hilbert space of the 2-spin system representing the Hamiltonian.

    """
    h_d1 = b_D * (1 / 2) * (3 * (np.cos(theta) ** 2) - 1) * \
           (2 * tensor(spins.spin[0].I['z'], spins.spin[1].I['z']) -
            tensor(spins.spin[0].I['x'], spins.spin[1].I['x']) -
            tensor(spins.spin[0].I['y'], spins.spin[1].I['y']))
    return Qobj(h_d1)


def h_D2(spins, b_D, theta):
    """
    Computes the term of the Hamiltonian associated with the dipolar interaction in the secular
    approximation for heteronuclear spins. H_{D2} \approx \hslash b_D (3\cos^2\theta-1)I_{1z}I_{2z}.

    Parameters
    ----------
    - spin: ManySpins
            2 Spins in the system under study;
    - b_D: float
           Magnitude of dipolar constant, b_D\equiv \frac{\mu_0\gamma_1\gamma_2}{4\pi r^3_{21}}.
    - theta: float
           Polar angle between the two spins (expressed in radians).

    Returns
    -------
   Observable object acting on the full Hilbert space of the 2-spin system representing the Hamiltonian.

    """
    h_d2 = b_D * (3 * (np.cos(theta) ** 2) - 1) * (
        tensor(spins.spin[0].I['z'], spins.spin[1].I['z']))
    return Qobj(h_d2)


def h_HF_secular(spins, A, B):
    """
    Computes the term of the Hamiltonian associated with the hyperfine interaction in the secular
     approximation for between two spins. H_{D2} \approx A S_{z}I_{z} + B S_{z}I_{x}  .

    Parameters
    ----------
    - spin: ManySpins
            2 Spins in the system under study;
    - A: float
         Constant, see paper.
    - B: float
         Constant, see paper.

    Returns
    -------
   Observable object acting on the full Hilbert space of the 2-spin system representing the Hamiltonian.

    """
    h_hf = A * tensor(spins.spin[0].I['z'], spins.spin[1].I['z']) + \
           B * tensor(spins.spin[0].I['z'], spins.spin[1].I['x'])
    return Qobj(h_hf)


def h_j_secular(spins, J):
    """
    Computes the term of the Hamiltonian associated with the J-coupling in the secular approximation  between two spins.

    Parameters
    ----------
    - spin: ManySpins
            2 Spins in the system under study;
    - J: float
         The J-coupling constant in MHz.

    Returns
    -------
   Observable object acting on the full Hilbert space of the 2-spin system representing the Hamiltonian.

    """
    h_j = 2 * np.pi * J * tensor(spins.spin[0].I['z'], spins.spin[1].I['z'])
    return Qobj(h_j)


def h_tensor_coupling(spins, t):
    """
    Yields Hamiltonian representing an interaction of the form I_1 A I_2 where
    I_i are spin operators and A is a rank-2 tensor. Could for example be used 
    to obtain [hyperfine interaction Hamiltonian.]
    (https://epr.ethz.ch/education/basic-concepts-of-epr/int--with-nucl--spins/hyperfine-interaction.html)
    Author: Lucas Brito

    NOTE: This can be used for any coupling that has a tensor interaction, such
    as the full chemical shift, and full dipolar interaction, where the
    appropriate matrix is passed.

    Params
    ------
    - spins: ManySpins
             2-spin system under study 
    - t: a numpy ndarray representing the interaction tensor of this 
              Hamiltonian in MHz.

    Returns
    ------
    Observable object acting on full Hilbert space of the 2-spin system 
    representing the Hamiltonian of this interaction. 
    """

    i_1 = spins.spin[0].cartesian_operator()
    i_2 = spins.spin[1].cartesian_operator()

    # Initialize empty operator of appropriate dimension as base case for
    # for loop.
    dims = spins.dims
    h = Qobj(np.zeros((spins.d, spins.d)), dims=dims)

    for m in range(len(i_1)):
        for n in range(len(i_2)):
            h += t[m, n] * tensor(i_1[m], i_2[n])

    return h


def h_userDefined(matrix):
    """
    Rehashes the numpy array of the user defined hamiltonian as an Operator.

    Important! --> Make sure to give the Hamiltonian in MHz!

    Parameters
    ----------
    - matrix: numpy array
            Square matrix array which will give the hamiltonian of the system, adding to
      previous terms (if any).

    Returns
    -------
   Observable object representing the Hamiltonian.

    """
    return Qobj(matrix)


# TODO: Better way to calcualte Magnus terms...
def magnus(h_total, rho0, tlist, order, spin, mode, o_change_of_picture):
    """
    Magnus expansion solver, up to 3rd order.
    Integration by the trapezoid rule.

    Parameters
    ----------
    - 'h_total' : np.ndarray of Observable
         Time-independent Hamiltonian (expressed in MHz). Technically, an array of Observable
          objects which correspond to the Hamiltonian evaluated at successive instants of time.
          The start and end points of the array are taken as the extremes of integration 0 and t;
    - `rho0`: Qobj
              Initial density matrix
    - `tlist`: Iterable[float]
            List of times at which the system will be solved.
    - `order`: int
                the order number for magnus
    - `spin`: NuclearSpin
            Spin under study.
    - `mode`: pandas.DataFrame
            Table of the parameters of each electromagnetic mode in the pulse.
    - 'o_change_of_picture': Qobj
                Operator which generates the change to the new picture.

    Returns
    -------
    qutip.Result instance with the evolved density matrix.
    """
    if order > 3:
        raise ValueError('Magnus expansion solver does not support order > 3. ' +
                         f'Given order {order}.')

    output = Result()
    output.times = tlist
    output.solver = 'magnus'
    time_step = (tlist[-1] - tlist[0]) / (len(tlist) - 1)
    h = []
    integral = 0
    for t in trange(len(tlist)):
        H = h_changed_picture(
            spin, mode, h_total, o_change_of_picture, tlist[t])
        # Trapezoid Rule
        factor = 1
        if t == 0 or t == len(tlist) - 1:
            factor *= 1
        else:
            factor *= 2

        integral += factor * H * 2j * np.pi * time_step / 2

        if order >= 2:
            h.append(H)
            for t2 in range(t + 1):
                factor = 1

                if t == 0 or t == len(tlist) - 1:
                    factor *= 1
                else:
                    factor *= 2

                if t2 == 0 or t2 == t:
                    factor *= 1
                else:
                    factor *= 2

                integral += factor * (commutator(h[t], h[t2])) * \
                            ((2 * np.pi * time_step) ** 2) * (1 / 2)

            if order >= 3:
                for t3 in range(1, t2 + 1):
                    factor = 1

                    if t == 0 or t == len(tlist) - 1:
                        factor *= 1
                    else:
                        factor *= 2

                    if t2 == 0 or t2 == t:
                        factor *= 1
                    else:
                        factor *= 2

                    if t3 == 0 or t3 == t2:
                        factor *= 1
                    else:
                        factor *= 2

                    integral += \
                        factor * (commutator(h[t], commutator(h[t2], h[t3])) +
                                  commutator(h[t3], commutator(h[t2], h[t]))) * \
                        ((2 * np.pi * time_step) ** 3) * (-1j / 6)

    dm_evolved_new_picture = rho0.transform(- integral.expm())
    output.states = [rho0, dm_evolved_new_picture]
    return output<|MERGE_RESOLUTION|>--- conflicted
+++ resolved
@@ -338,38 +338,19 @@
     """
     dims = spin.dims
 
-<<<<<<< HEAD
-    omega = mode['frequency']
-    B = mode['amplitude']
-    phase = mode['phase']
-    theta = mode['theta_p']
-    phi = mode['phi_p']
-    pulse_time = mode['pulse_time']
-
-=======
     omegas = mode['frequency']
     amplitudes = mode['amplitude']
     phases = mode['phase']
     thetas = mode['theta_p']
     phis = mode['phi_p']
     pulse_times = mode['pulse_time']
->>>>>>> fcda70b4
     if factor_t_dependence:
         # Create list of Hamiltonians with unique time dependencies
         mode_hamiltonians = []
         if isinstance(spin, ManySpins):
             for i in mode.index:
-<<<<<<< HEAD
-                t_dependence = pulse_time_dep_coeff(omega[i], phase[i], pulse_time[i])
+                t_dependence = pulse_time_dep_coeff(omega[i], phase[i], pulse_times[i])
                 h_t_independent = Qobj(np.zeros((spin.d, spin.d)), dims=dims)
-=======
-                t_dependence = pulse_time_dep_coeff(omegas[i], phases[i], pulse_times[i])
-                # dimensions of vector inputs to tensor; should be same as dual vector
-                # inputs, i.e., tensor valence/rank should be (r, k) with r = k. equiv.
-                # to matrix being square.
-                dims = [s.d for s in spin.spin]
-                h_t_independent = Qobj(np.zeros((spin.d, spin.d)), dims=[dims, dims])
->>>>>>> fcda70b4
 
                 # Construct tensor product of operators acting on each spin.
                 # Take a tensor product where every operator except the nth
@@ -388,15 +369,9 @@
         elif isinstance(spin, NuclearSpin):
             for i in mode.index:
                 # Ix term
-<<<<<<< HEAD
-                mode_hamiltonians.append(h_single_mode_pulse(spin, omega[i], B[i], phase[i], theta[i], phi[i], t,
-                                                             pulse_time[i], factor_t_dependence=True))
-                # for a simple pulse in the transverse plane: [(-gamma/2pi * 2 * B1 * Ix, 'time_dependence_function'
-=======
-                mode_hamiltonians.append(h_single_mode_pulse(spin, omegas[i], amplitudes[i], phases[i], thetas[i], phis[i], pulse_times[i],
-                                                             t, factor_t_dependence=True))
+                mode_hamiltonians.append(h_single_mode_pulse(spin, omegas[i], amplitudes[i], phases[i], thetas[i], phis[i], t,
+                                                             pulse_times[i], factor_t_dependence=True))
                 # for a simple pulse in the transverse plane: [(-gamma/2pi * B1 * Ix, 'time_dependence_function'
->>>>>>> fcda70b4
                 # (which returns cos(w0*t)))]
 
         return mode_hamiltonians
@@ -410,14 +385,9 @@
                 # Take a tensor product where every operator except the nth
                 # is the identity, add those together
                 for n in range(spin.n_spins):
-<<<<<<< HEAD
-                    term_n = h_single_mode_pulse(spin.spin[n], omega[i], B[i],
-                                                 phase[i], theta[i], phi[i], t,
-                                                 pulse_time[i], factor_t_dependence=False)
-=======
                     term_n = h_single_mode_pulse(spin.spin[n], omegas[i], amplitudes[i],
-                                                 phases[i], thetas[i], phis[i], t, pulse_times, factor_t_dependence=False)
->>>>>>> fcda70b4
+                                                 phases[i], thetas[i], phis[i], t, pulse_times[i], 
+                                                 factor_t_dependence=False)
                     for m in range(spin.n_spins)[:n]:
                         term_n = tensor(qeye(spin.spin[m].d), term_n)
                     for l in range(spin.n_spins)[n + 1:]:
@@ -425,14 +395,9 @@
                     h_pulse += term_n
         elif isinstance(spin, NuclearSpin):
             for i in mode.index:
-<<<<<<< HEAD
-                h_pulse += h_single_mode_pulse(spin, omega[i], B[i], phase[i],
-                                               theta[i], phi[i], t, pulse_time[i], factor_t_dependence=False)
-=======
                 h_pulse += h_single_mode_pulse(spin, omegas[i], amplitudes[i], phases[i],
-                                               thetas[i], phis[i], t, pulse_times,  factor_t_dependence=False)
->>>>>>> fcda70b4
-
+                                               thetas[i], phis[i], t, pulse_times[i],
+                                               factor_t_dependence=False)
         return Qobj(h_pulse)
 
 
