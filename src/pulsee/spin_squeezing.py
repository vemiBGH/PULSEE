import matplotlib.pyplot as plt
import numpy as np
from qutip import Qobj, spin_coherent, tensor

from .nuclear_spin import ManySpins, NuclearSpin
from .operators import calc_e_ops


class UsefulSqzOps:
    """
    Class that holds useful operators for spin squeezing calculations.

    Parameters
    ----------
    spin_system : NuclearSpin
    """

    def __init__(self, spin_system):
        # Global variable
        (self.Ix, self.Iy, self.Iz) = spin_system.spin_J_set()
        self.Ix2 = self.Ix ** 2
        self.Iy2 = self.Iy ** 2
        self.Iz2 = self.Iz ** 2

        self.Im = spin_system.I['-']
        self.Ip = spin_system.I['+']

        self.Ip2 = self.Ip ** 2
        self.Ip_2Iz = self.Ip * (2 * self.Iz + 1)

        self.IyIz = self.Iy * self.Iz
        self.IzIy = self.Iz * self.Iy

        # Store their average values
        self.avIx, self.avIy, self.avIz = 3 * [None]
        self.avIx2, self.avIy2, self.avIz2 = 3 * [None]
        self.avIm, self.avIp, self.avIp2, self.avIp_2Iz = 4 * [None]
        self.avIyIz, self.avIzIy = 2 * [None]

    def __repr__(self):
        return 'The class contains: Ix, Iy, Iz, Ix2, Iy2, ' \
               'Iz2, Im, Ip, Ip2, Ip_2Iz, IyIz, IzIy, ' \
               'and their average values, av[op].'


def coherent_spin_state(spin_system : NuclearSpin, initial_state: list[dict]) -> Qobj:
    """
    If a dictionary {'theta' : rad, 'phi' : rad} is passed, a spin coherent
    state is created. Can pass a list of dictionaries for a ManySpins system
    to create a tensor product state.

    Wrapper for qutip spin_coherent.

    Parameters
    ----------
    spin_system : NuclearSpin

    initial_state : list of dictionaries. Each dictionary must have keys
    'theta' and 'phi'.

    Returns
    -------
    [0]: Qobj
        The density matrix representing the state of the system at time t=0,
        initialised according to initial_state.
    """
    for d in initial_state:
        if ('theta' not in d.keys()) or ('phi' not in d.keys()):
            raise ValueError("Please check that both 'theta' and 'phi' are given for all the spins.")

    if isinstance(spin_system, NuclearSpin) and not isinstance(spin_system, ManySpins):
        assert len(initial_state) == 1, "length of `initial_state` should be 1 since `spin_system` only has 1 spin!"
        dm = spin_coherent(spin_system.I['I'], initial_state[0]['theta'], initial_state[0]['phi'], type='dm')
        return dm

    assert isinstance(spin_system, ManySpins), "Not a valid type of `spin_system`!"
    assert len(initial_state) == spin_system.n_spins, "Length of `initial_state` must match the number of spins!"

    dm = spin_coherent(spin_system.spins[0].I['I'], initial_state[0]['theta'], initial_state[0]['phi'], type='dm')
    for i in range(1, spin_system.n_spins):
        dm = tensor(dm, spin_coherent(spin_system.spins[i].I['I'], initial_state[i]['theta'],
                                      initial_state[i]['phi'], type='dm'))
    return dm


<<<<<<< HEAD
def populate_averge_values(dms : list[Qobj], sqz_ops : UsefulSqzOps):
=======
def populate_average_values(dms, sqz_ops):
>>>>>>> 0a286f61
    """
    Populates the class useful_sqz_ops with the average value of the operators in the states
    [density matrices] given.

    Parameters
    ----------
    dms : list of Qobj
    sqz_ops : UsefulSqzOps

    Returns
    -------
    Populated class useful_sqz_ops
    """
    res = calc_e_ops(dms, [sqz_ops.Ix, sqz_ops.Iy, sqz_ops.Iz,
                           sqz_ops.Ix2, sqz_ops.Iy2, sqz_ops.Iz2,
                           sqz_ops.Im, sqz_ops.Ip, sqz_ops.Ip2, sqz_ops.Ip_2Iz,
                           sqz_ops.IyIz, sqz_ops.IzIy])

    sqz_ops.avIx, sqz_ops.avIy, sqz_ops.avIz = (res[0], res[1], res[2])
    sqz_ops.avIx2, sqz_ops.avIy2, sqz_ops.avIz2 = (res[3], res[4], res[5])
    sqz_ops.avIm, sqz_ops.avIp, sqz_ops.avIp2, sqz_ops.avIp_2Iz = (res[6], res[7],
                                                                   res[8], res[9])
    sqz_ops.avIyIz, sqz_ops.avIzIy = (res[10], res[11])

    return sqz_ops


def calc_squeez_param(sqz_ops : UsefulSqzOps, I : int, xi_sq : bool =False, return_av_sphere : bool =False) -> tuple:
    """
    Calculates the generalized squeezing parameter and the squeezing angle.

    Parameters
    ----------
    sqz_ops : UsefulSqzOps
        the class useful_sqz_ops

    I : int
        quantum number of the system

    xi_sq : bool
        If false, it won't square the squeezing parameter

    return_av_sphere : bool
        Return the average value of the spin operators in spherical coords

    Returns
    -------
    [0] : xi (squeezing parameter)
    [1] : alpha (squeezing angle)
    Or
    [0] : xi (squeezing parameter)
    [1] : alpha (squeezing angle)
    [2] : Jn_1 average value of the operator in spherical coords
    [3] : Jn_2
    [4] : Jn_3
    """

    Jx = sqz_ops.avIx
    Jy = sqz_ops.avIy
    Jz = sqz_ops.avIz

    Jz2 = sqz_ops.avIz2

    Jp2 = sqz_ops.avIp2
    Jp_2Jz = sqz_ops.avIp_2Iz

    # Working in spherical coordinates
    r = np.sqrt(abs(Jx) ** 2 + abs(Jy) ** 2)
    # R = np.sqrt(abs(Jx) ** 2 + abs(Jy) ** 2 + abs(Jz) ** 2)

    th = np.arctan2(np.array(r, dtype=np.float64), np.array(Jz, dtype=np.float64))
    phi = np.arctan2(np.array(Jy, dtype=np.float64), np.array(Jx, dtype=np.float64))

    Jn_1 = - Jx * np.sin(phi) + Jy * np.cos(phi)
    Jn_2 = - Jx * np.cos(th) * np.cos(phi) - Jy * np.sin(phi) * np.cos(th) + Jz * np.sin(th)
    Jn_3 = Jx * np.sin(th) * np.cos(phi) + Jy * np.sin(phi) * np.sin(th) + Jz * np.cos(th)

    A = (1 / 2) * (np.sin(th) ** 2 * (I * (I + 1) - 3 * Jz2) - (1 + np.cos(th) ** 2) * (
            Jp2.imag * np.sin(2 * phi) + Jp2.real * np.cos(2 * phi)) +
                   np.sin(2 * th) * (Jp_2Jz.imag * np.sin(phi) + Jp_2Jz.real * np.cos(phi)))

    C = I * (I + 1) - Jz2 - Jp2.imag * np.sin(2 * phi) - Jp2.real * np.cos(2 * phi) - A

    B = np.cos(th) * (Jp2.real * np.sin(2 * phi) - Jp2.imag * np.cos(2 * phi)) + np.sin(th) * (
            -Jp_2Jz.real * np.sin(phi) + Jp_2Jz.imag * np.cos(phi))

    if xi_sq:
        xi = (C - np.sqrt(A ** 2 + B ** 2)) / I
    else:
        xi = np.sqrt(C - np.sqrt(A ** 2 + B ** 2)) / np.sqrt(I)

    alpha = (1 / 2) * np.arctan(B / A)

    if return_av_sphere:
        return xi, alpha, Jn_1, Jn_2, Jn_3
    else:
        return xi, alpha


def plot_values(vals, times, num_plots, axis_scaler, title='Mean values of magnetization',
                x_label='Time (MHz)', y_label='Magnetization (Arb.)', labels=None,
                colors=None, put_brackets=True):
    """
    Helper plotting function for the squeezing module
    Parameters
    ----------
    vals: list of list of average operators
        E.g. signal of Ix at each time step.

    times: numpy array

    num_plots : int or list
        How many plots to plot

    axis_scaler : float
        Useful to plot in terms of natural frequency of the system

    title : str

    x_label : str

    y_label : str

    labels : list
        List of labels for each average value plotted

    colors : list
        list of colors in string format

    put_brackets : bool
        Whether to put average value brackets

    """

    if colors is None:
        colors = ['b', 'r', 'g', 'y']
    if labels is None:
        labels = ['I_x', 'I_y', 'I_z', 'I_T']

    brackets = ["\langle ", " \\rangle"]
    times = times / axis_scaler

    if isinstance(num_plots, int):
        fig, axs = plt.subplots(num_plots)

        # axis is a list here! Maybe meant axs[i] ?
        for i in range(len(vals)):
            if put_brackets:
                axs.plot(times, vals[i], colors[i], label=r"${} {} {}$".format(brackets[0], labels[i], brackets[1]))
            else:
                axs.plot(times, vals[i], colors[i], label=r"${}$".format(labels[i]))
        axs.set_xlabel(x_label)
        axs.set_ylabel(y_label)

    elif isinstance(num_plots, list) and (num_plots[0] == 1 or num_plots[1] == 1):
        fig, axs = plt.subplots(*num_plots)
        for i in range(max(num_plots[0], num_plots[1])):
            if put_brackets:
                axs[i].plot(times, vals[i], colors[i], label=r"${} {} {}$".format(brackets[0], labels[i], brackets[1]))
            else:
                axs[i].plot(times, vals[i], colors[i], label=r"${}$".format(labels[i]))
        axs.flat[1].set_xlabel(x_label)
        axs.flat[0].set_ylabel(y_label)

    elif isinstance(num_plots, list):
        fig, axs = plt.subplots(*num_plots, sharey=False, sharex=True)
        cnt = 0
        for i in range(num_plots[0]):
            for j in range(num_plots[1]):
                if put_brackets:
                    axs[i, j].plot(times, vals[cnt], colors[cnt],
                                   label=r"${} {} {}$".format(brackets[0], labels[cnt], brackets[1]))
                else:
                    axs[i, j].plot(times, vals[cnt], colors[cnt], label=r"${}$".format(labels[cnt]))
                cnt += 1
        axs.flat[2].set_xlabel(x_label)
        axs.flat[0].set_ylabel(y_label)

    else:
        raise TypeError('`num_plot` should either be type int or list!')

    fig.suptitle(title)
    fig.legend()

    plt.show()<|MERGE_RESOLUTION|>--- conflicted
+++ resolved
@@ -83,11 +83,7 @@
     return dm
 
 
-<<<<<<< HEAD
 def populate_averge_values(dms : list[Qobj], sqz_ops : UsefulSqzOps):
-=======
-def populate_average_values(dms, sqz_ops):
->>>>>>> 0a286f61
     """
     Populates the class useful_sqz_ops with the average value of the operators in the states
     [density matrices] given.
